--- conflicted
+++ resolved
@@ -429,27 +429,7 @@
             _mockVirtualKeyService.Setup(x => x.ValidateVirtualKeyAsync("test-virtual-key", "test-model"))
                 .ReturnsAsync(virtualKey);
 
-<<<<<<< HEAD
             // Model capabilities are now accessed through ModelProviderMapping
-=======
-            // Setup capability service to indicate model supports video generation
-            _mockCapabilityService.Setup(x => x.SupportsVideoGenerationAsync("test-model"))
-                .ReturnsAsync(true);
-
-            // Setup model capabilities
-            var modelCapabilities = new Dictionary<string, DiscoveredModel>
-            {
-                ["test-model"] = new DiscoveredModel
-                {
-                    ModelId = "test-model",
-                    Provider = "test-provider",
-                    Capabilities = new ConduitLLM.Core.Interfaces.ModelCapabilities
-                    {
-                        VideoGeneration = true
-                    }
-                }
-            };
->>>>>>> df6dbc52
 
 
             // Setup client factory to throw a retryable exception
