--- conflicted
+++ resolved
@@ -51,16 +51,11 @@
                 It.IsAny<Func<It.IsAnyType, Exception, string>>()))
                 .Callback<LogLevel, EventId, object, Exception, object>((level, eventId, state, exception, formatter) =>
                 {
-<<<<<<< HEAD
                     // Guard against using Output after test completion
                     if (!Disposed)
                     {
                         try
-=======
-                    try
-                    {
-                        if (!Disposed)
->>>>>>> 061c0347
+
                         {
                             var message = state?.ToString() ?? string.Empty;
                             if (exception != null)
@@ -69,17 +64,11 @@
                             }
                             Output.WriteLine($"[{DateTime.UtcNow:HH:mm:ss.fff}] [{level}] {message}");
                         }
-<<<<<<< HEAD
+
                         catch (InvalidOperationException)
                         {
                             // Test output is no longer available - ignore
                         }
-=======
-                    }
-                    catch
-                    {
-                        // Ignore logging errors when test is already disposed
->>>>>>> 061c0347
                     }
                 });
         }
