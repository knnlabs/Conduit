{
  "name": "@knn_labs/conduit-core-client",
<<<<<<< HEAD
  "version": "0.2.0-dev.20250721213448",
=======
  "version": "0.2.1",
>>>>>>> 53fab368
  "description": "Official Node.js client library for Conduit Core API - OpenAI-compatible multi-provider LLM gateway",
  "main": "./dist/index.js",
  "module": "./dist/index.mjs",
  "types": "./dist/index.d.ts",
  "exports": {
    ".": {
      "types": "./dist/index.d.ts",
      "import": "./dist/index.mjs",
      "require": "./dist/index.js"
    }
  },
  "files": [
    "dist",
    "README.md",
    "LICENSE"
  ],
  "scripts": {
    "build": "tsup",
    "dev": "tsup --watch",
    "test": "jest",
    "test:watch": "jest --watch",
    "test:coverage": "jest --coverage",
    "lint": "eslint src --ext .ts",
    "typecheck": "tsc --noEmit",
    "prepublishOnly": "npm run build && npm run test",
    "version:dev": "npm version prerelease --preid=dev --no-git-tag-version",
    "version:patch": "npm version patch --no-git-tag-version",
    "version:minor": "npm version minor --no-git-tag-version",
    "version:major": "npm version major --no-git-tag-version"
  },
  "keywords": [
    "conduit",
    "llm",
    "ai",
    "openai",
    "gpt",
    "chat",
    "completions",
    "typescript",
    "api-client",
    "knn-labs"
  ],
  "author": "Conduit Team",
  "license": "MIT",
  "repository": {
    "type": "git",
    "url": "https://github.com/knnlabs/Conduit.git",
    "directory": "Clients/Node/Core"
  },
  "bugs": {
    "url": "https://github.com/knnlabs/Conduit/issues"
  },
  "homepage": "https://github.com/knnlabs/Conduit#readme",
  "dependencies": {
    "@knn_labs/conduit-common": "file:../Common",
    "@microsoft/signalr": "^8.0.7",
    "zod": "^4.0.5"
  },
  "devDependencies": {
    "@types/jest": "^30.0.0",
    "@types/node": "^24.0.15",
    "@typescript-eslint/eslint-plugin": "^8.37.0",
    "@typescript-eslint/parser": "^8.37.0",
    "eslint": "^9.31.0",
    "jest": "^30.0.4",
    "ts-jest": "^29.1.1",
    "tsup": "^8.0.1",
    "typescript": "^5.8.3"
  },
  "engines": {
    "node": ">=16.0.0"
  },
  "publishConfig": {
    "access": "public"
  }
}<|MERGE_RESOLUTION|>--- conflicted
+++ resolved
@@ -1,10 +1,6 @@
 {
   "name": "@knn_labs/conduit-core-client",
-<<<<<<< HEAD
-  "version": "0.2.0-dev.20250721213448",
-=======
   "version": "0.2.1",
->>>>>>> 53fab368
   "description": "Official Node.js client library for Conduit Core API - OpenAI-compatible multi-provider LLM gateway",
   "main": "./dist/index.js",
   "module": "./dist/index.mjs",
